--- conflicted
+++ resolved
@@ -150,11 +150,7 @@
 }
 
 dependencies {
-<<<<<<< HEAD
-    compile 'com.radixdlt:radix-engine-library:feature~rpnv1-857-sanity-test-suite-json-scenarios-SNAPSHOT
-=======
     compile 'com.radixdlt:radix-engine-library:1.0-beta.19'
->>>>>>> 6cd81fdb
     compile 'io.reactivex.rxjava3:rxjava:3.0.0'
     compile 'com.sleepycat:je:18.3.12'
 
