--- conflicted
+++ resolved
@@ -39,10 +39,6 @@
 import com.radixdlt.consensus.liveness.WeightedRotatingLeaders;
 import com.radixdlt.counters.SystemCounters;
 import com.radixdlt.counters.SystemCounters.CounterType;
-<<<<<<< HEAD
-=======
-import com.radixdlt.crypto.ECDSASignatures;
->>>>>>> c3d1f541
 import com.radixdlt.crypto.ECKeyPair;
 import com.radixdlt.crypto.ECPublicKey;
 import com.radixdlt.mempool.EmptyMempool;
@@ -111,53 +107,9 @@
 		this.getVerticesRPCEnabled = getVerticesRPCEnabled;
 		this.underlyingNetwork = Objects.requireNonNull(underlyingNetwork);
 		this.pacemakerTimeout = pacemakerTimeout;
-<<<<<<< HEAD
 		this.counters = nodes.stream().collect(ImmutableMap.toImmutableMap(e -> e, e -> SystemCounters.newInstance(new CountersMap())));
 		this.internalMessages = nodes.stream().collect(ImmutableMap.toImmutableMap(e -> e, e -> new InternalMessagePasser()));
 		this.vertexStores = new ConcurrentHashMap<>();
-=======
-		this.genesisVertex = Vertex.createGenesis(null);
-		this.genesisQC = new QuorumCertificate(
-			new VoteData(new VertexMetadata(genesisVertex.getView(), genesisVertex.getId(), 1), null, null),
-			new ECDSASignatures()
-		);
-		this.validatorSet = ValidatorSet.from(
-			nodes.stream()
-				.map(ECKeyPair::getPublicKey)
-				.map(pk -> Validator.from(pk, UInt256.ONE))
-				.collect(Collectors.toList())
-		);
-		this.counters = nodes.stream()
-				.collect(ImmutableMap.toImmutableMap(e -> e, e -> SystemCounters.newInstance(new CountersMap())));
-		this.syncSenders = nodes.stream().collect(ImmutableMap.toImmutableMap(e -> e, e -> new InternalMessagePasser()));
-		this.vertexStores = nodes.stream()
-			.collect(ImmutableMap.toImmutableMap(
-				e -> e,
-				e -> {
-					SyncedStateComputer<CommittedAtom> stateComputer = new SyncedStateComputer<CommittedAtom>() {
-						@Override
-						public boolean syncTo(long targetStateVersion, List<ECPublicKey> target, Object opaque) {
-							return true;
-						}
-
-						@Override
-						public void execute(CommittedAtom instruction) {
-						}
-					};
-					SyncVerticesRPCSender syncVerticesRPCSender = getVerticesRPCEnabled
-						? underlyingNetwork.getVerticesRequestSender(e.getPublicKey())
-						: EmptySyncVerticesRPCSender.INSTANCE;
-					return new VertexStore(
-						genesisVertex,
-						genesisQC,
-						stateComputer,
-						syncVerticesRPCSender,
-						this.syncSenders.get(e),
-						this.counters.get(e)
-					);
-				})
-			);
->>>>>>> c3d1f541
 		this.timeoutSenders = nodes.stream().collect(ImmutableMap.toImmutableMap(
 			e -> e,
 			e -> new ScheduledTimeoutSender(Executors.newSingleThreadScheduledExecutor(daemonThreads("TimeoutSender")))
@@ -297,18 +249,4 @@
 		}
 	}
 
-	private static class CountersMap implements Function<CounterType, AtomicLong> {
-		private final EnumMap<CounterType, AtomicLong> counters = new EnumMap<>(CounterType.class);
-
-		CountersMap() {
-			for (CounterType counter : CounterType.values()) {
-				counters.put(counter, new AtomicLong(0));
-			}
-		}
-
-		@Override
-		public AtomicLong apply(CounterType counterType) {
-			return counters.get(counterType);
-		}
-	}
 }