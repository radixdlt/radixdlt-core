/*
 * (C) Copyright 2020 Radix DLT Ltd
 *
 * Radix DLT Ltd licenses this file to you under the Apache License,
 * Version 2.0 (the "License"); you may not use this file except in
 * compliance with the License.  You may obtain a copy of the
 * License at
 *
 * http://www.apache.org/licenses/LICENSE-2.0
 *
 * Unless required by applicable law or agreed to in writing,
 * software distributed under the License is distributed on an
 * "AS IS" BASIS, WITHOUT WARRANTIES OR CONDITIONS OF ANY KIND,
 * either express or implied.  See the License for the specific
 * language governing permissions and limitations under the License.
 */

package com.radixdlt.integration.distributed.simulation.network;

import com.google.common.collect.ImmutableList;
import com.google.inject.Inject;
import com.radixdlt.consensus.ConsensusEvent;
import com.radixdlt.consensus.BFTEventsRx;
import com.radixdlt.consensus.VerifiedLedgerHeaderAndProof;
import com.radixdlt.consensus.SyncEpochsRPCRx;
import com.radixdlt.consensus.HighQC;
import com.radixdlt.consensus.Vote;
import com.radixdlt.consensus.bft.VerifiedVertex;
import com.radixdlt.consensus.sync.GetVerticesRequest;
import com.radixdlt.consensus.sync.BFTSync.SyncVerticesRequestSender;
import com.radixdlt.consensus.sync.LocalGetVerticesRequest;
import com.radixdlt.consensus.sync.VertexStoreBFTSyncRequestProcessor.SyncVerticesResponseSender;
import com.radixdlt.consensus.epoch.EpochManager.SyncEpochsRPCSender;
import com.radixdlt.consensus.liveness.ProposalBroadcaster;
import com.radixdlt.consensus.bft.BFTNode;
import com.radixdlt.consensus.sync.GetVerticesErrorResponse;
import com.radixdlt.consensus.sync.GetVerticesResponse;
import com.radixdlt.consensus.Proposal;
import com.radixdlt.consensus.SyncVerticesRPCRx;
import com.radixdlt.consensus.epoch.GetEpochRequest;
import com.radixdlt.consensus.epoch.GetEpochResponse;
import com.radixdlt.environment.RemoteEventDispatcher;
import com.radixdlt.environment.rx.RemoteEvent;
import io.reactivex.rxjava3.core.Observable;

import io.reactivex.rxjava3.subjects.ReplaySubject;
import io.reactivex.rxjava3.subjects.Subject;
import java.util.Map;
import java.util.Objects;
import java.util.Set;
import java.util.concurrent.ConcurrentHashMap;

/**
 * Simple simulated network implementation that just sends messages to itself with a configurable latency.
 */
public class SimulationNetwork {
	public static final int DEFAULT_LATENCY = 50;

	public static final class MessageInTransit {
		private final Object content;
		private final BFTNode sender;
		private final BFTNode receiver;
		private final long delay;
		private final long delayAfterPrevious;

		private MessageInTransit(Object content, BFTNode sender, BFTNode receiver, long delay, long delayAfterPrevious) {
			this.content = Objects.requireNonNull(content);
			this.sender = sender;
			this.receiver = receiver;
			this.delay = delay;
			this.delayAfterPrevious = delayAfterPrevious;
		}

		private static MessageInTransit newMessage(Object content, BFTNode sender, BFTNode receiver) {
			return new MessageInTransit(content, sender, receiver, 0, 0);
		}

		MessageInTransit delayed(long delay) {
			return new MessageInTransit(content, sender, receiver, delay, delay);
		}

		MessageInTransit delayAfterPrevious(long delayAfterPrevious) {
			return new MessageInTransit(content, sender, receiver, delay, delayAfterPrevious);
		}

		public long getDelayAfterPrevious() {
			return delayAfterPrevious;
		}

		public long getDelay() {
			return delay;
		}

		public Object getContent() {
			return this.content;
		}

		public BFTNode getSender() {
			return sender;
		}

		public BFTNode getReceiver() {
			return receiver;
		}

		@Override
		public String toString() {
			return String.format("%s %s -> %s %d %d",
				content,
				sender.getSimpleName(),
				receiver.getSimpleName(),
				delay,
				delayAfterPrevious
			);
		}
	}

	public interface ChannelCommunication {
		Observable<MessageInTransit> transform(BFTNode sender, BFTNode receiver, Observable<MessageInTransit> messages);
	}

	private final Subject<MessageInTransit> receivedMessages;
	private final Map<BFTNode, SimulatedNetworkImpl> receivers = new ConcurrentHashMap<>();
	private final ChannelCommunication channelCommunication;

	@Inject
	public SimulationNetwork(ChannelCommunication channelCommunication) {
		this.channelCommunication = Objects.requireNonNull(channelCommunication);
		this.receivedMessages = ReplaySubject.<MessageInTransit>createWithSize(128) // To catch startup timing issues
			.toSerialized();
	}

	public class SimulatedNetworkImpl implements
<<<<<<< HEAD
		ProposalBroadcaster, SyncVerticesRequestSender, SyncVerticesResponseSender, SyncEpochsRPCSender, BFTEventsRx,
=======
		ProposalBroadcaster, VoteSender, SyncVerticesRequestSender, SyncVerticesResponseSender, SyncEpochsRPCSender, BFTEventsRx,
>>>>>>> f85f1b70
		SyncVerticesRPCRx, SyncEpochsRPCRx {
		private final Observable<Object> myMessages;
		private final BFTNode thisNode;

		private SimulatedNetworkImpl(BFTNode node) {
			this.thisNode = node;
			// filter only relevant messages (appropriate target and if receiving is allowed)
			this.myMessages = receivedMessages
				.filter(msg -> msg.receiver.equals(node))
				.groupBy(MessageInTransit::getSender)
				.flatMap(groupedObservable ->
					channelCommunication
						.transform(groupedObservable.getKey(), node, groupedObservable)
						.map(MessageInTransit::getContent)
				)
				.publish()
				.refCount();
		}

		@Override
		public void broadcastProposal(Proposal proposal, Set<BFTNode> nodes) {
			for (BFTNode reader : nodes) {
				receivedMessages.onNext(MessageInTransit.newMessage(proposal, thisNode, reader));
			}
		}

		@Override
<<<<<<< HEAD
=======
		public void broadcastViewTimeout(ViewTimeout viewTimeout, Set<BFTNode> nodes) {
			for (BFTNode reader : nodes) {
				receivedMessages.onNext(MessageInTransit.newMessage(viewTimeout, thisNode, reader));
			}
		}

		@Override
>>>>>>> f85f1b70
		public void sendGetVerticesRequest(BFTNode node, LocalGetVerticesRequest request) {
			final GetVerticesRequest getVerticesRequest = new GetVerticesRequest(thisNode, request.getVertexId(), request.getCount());
			receivedMessages.onNext(MessageInTransit.newMessage(getVerticesRequest, thisNode, node));
		}

		@Override
		public void sendGetVerticesResponse(BFTNode node, ImmutableList<VerifiedVertex> vertices) {
			GetVerticesResponse vertexResponse = new GetVerticesResponse(thisNode, vertices);
			receivedMessages.onNext(MessageInTransit.newMessage(vertexResponse, thisNode, node));
		}

		@Override
		public void sendGetVerticesErrorResponse(BFTNode node, HighQC syncInfo) {
			GetVerticesErrorResponse vertexResponse = new GetVerticesErrorResponse(thisNode, syncInfo);
			receivedMessages.onNext(MessageInTransit.newMessage(vertexResponse, thisNode, node));
		}

		@Override
		public void sendGetEpochRequest(BFTNode node, long epoch) {
			GetEpochRequest getEpochRequest = new GetEpochRequest(thisNode, epoch);
			receivedMessages.onNext(MessageInTransit.newMessage(getEpochRequest, thisNode, node));
		}

		@Override
		public void sendGetEpochResponse(BFTNode node, VerifiedLedgerHeaderAndProof ancestor) {
			GetEpochResponse getEpochResponse = new GetEpochResponse(thisNode, ancestor);
			receivedMessages.onNext(MessageInTransit.newMessage(getEpochResponse, thisNode, node));
		}

		@Override
		public Observable<ConsensusEvent> bftEvents() {
			return Observable.merge(
				myMessages.ofType(ConsensusEvent.class),
				remoteEvents(Vote.class).map(RemoteEvent::getEvent)
			);
		}

		@Override
		public Observable<GetVerticesRequest> requests() {
			return myMessages.ofType(GetVerticesRequest.class);
		}

		@Override
		public Observable<GetVerticesResponse> responses() {
			return myMessages.ofType(GetVerticesResponse.class);
		}

		@Override
		public Observable<GetVerticesErrorResponse> errorResponses() {
			return myMessages.ofType(GetVerticesErrorResponse.class);
		}

		@Override
		public Observable<GetEpochRequest> epochRequests() {
			return myMessages.ofType(GetEpochRequest.class);
		}

		@Override
		public Observable<GetEpochResponse> epochResponses() {
			return myMessages.ofType(GetEpochResponse.class);
		}

		public <T> Observable<RemoteEvent<T>> remoteEvents(Class<T> eventClass) {
			return myMessages.ofType(RemoteEvent.class)
				.flatMapMaybe(e -> RemoteEvent.ofEventType(e, eventClass));
		}

		public <T> RemoteEventDispatcher<T> remoteEventDispatcher(Class<T> eventClass) {
			return (node, event) -> sendRemoteEvent(node, event, eventClass);
		}

		private <T> void sendRemoteEvent(BFTNode node, T event, Class<T> eventClass) {
			RemoteEvent<T> remoteEvent = RemoteEvent.create(thisNode, event, eventClass);
			receivedMessages.onNext(MessageInTransit.newMessage(remoteEvent, thisNode, node));
		}
	}

	public SimulatedNetworkImpl getNetwork(BFTNode forNode) {
		return receivers.computeIfAbsent(forNode, SimulatedNetworkImpl::new);
	}
}<|MERGE_RESOLUTION|>--- conflicted
+++ resolved
@@ -131,11 +131,7 @@
 	}
 
 	public class SimulatedNetworkImpl implements
-<<<<<<< HEAD
 		ProposalBroadcaster, SyncVerticesRequestSender, SyncVerticesResponseSender, SyncEpochsRPCSender, BFTEventsRx,
-=======
-		ProposalBroadcaster, VoteSender, SyncVerticesRequestSender, SyncVerticesResponseSender, SyncEpochsRPCSender, BFTEventsRx,
->>>>>>> f85f1b70
 		SyncVerticesRPCRx, SyncEpochsRPCRx {
 		private final Observable<Object> myMessages;
 		private final BFTNode thisNode;
@@ -163,16 +159,6 @@
 		}
 
 		@Override
-<<<<<<< HEAD
-=======
-		public void broadcastViewTimeout(ViewTimeout viewTimeout, Set<BFTNode> nodes) {
-			for (BFTNode reader : nodes) {
-				receivedMessages.onNext(MessageInTransit.newMessage(viewTimeout, thisNode, reader));
-			}
-		}
-
-		@Override
->>>>>>> f85f1b70
 		public void sendGetVerticesRequest(BFTNode node, LocalGetVerticesRequest request) {
 			final GetVerticesRequest getVerticesRequest = new GetVerticesRequest(thisNode, request.getVertexId(), request.getCount());
 			receivedMessages.onNext(MessageInTransit.newMessage(getVerticesRequest, thisNode, node));
