--- conflicted
+++ resolved
@@ -45,12 +45,11 @@
  */
 public class ByzantineSyncTest {
 	private static final Logger logger = LogManager.getLogger();
-<<<<<<< HEAD
 	private final Builder bftTestBuilder;
 
 	public ByzantineSyncTest() {
 		this.bftTestBuilder	= SimulationTest.builder()
-			.numNodes(4)
+			.numNodes(5)
 			.networkModules(
 				NetworkOrdering.inOrder(),
 				NetworkLatencies.random(10, 200),
@@ -74,29 +73,6 @@
 			.checkLedgerInOrder("ledgerInOrder")
 			.checkLedgerProcessesConsensusCommitted("consensusToLedger");
 	}
-=======
-
-	private final Builder bftTestBuilder = SimulationTest.builder()
-		.numNodes(5) // Need at least five nodes to ensure that remote sync occurs, otherwise just vertex sync is required
-		.randomLatency(10, 200)
-		.addByzantineModuleToAll(new AbstractModule() {
-			@Override
-			protected void configure() {
-				Multibinder<LedgerUpdateSender> committedSenders = Multibinder.newSetBinder(binder(), LedgerUpdateSender.class);
-				committedSenders.addBinding().to(SometimesByzantineCommittedReader.class).in(Scopes.SINGLETON);
-				bind(CommittedReader.class).to(SometimesByzantineCommittedReader.class).in(Scopes.SINGLETON);
-				bind(SometimesByzantineCommittedReader.class).in(Scopes.SINGLETON);
-			}
-		})
-		.pacemakerTimeout(5000)
-		.addOneNodeNeverReceiveProposalDropper()
-		.ledgerAndSync()
-		.checkConsensusSafety("safety")
-		.checkConsensusLiveness("liveness", 5000, TimeUnit.MILLISECONDS)
-		.checkConsensusAllProposalsHaveDirectParents("directParents")
-		.checkLedgerInOrder("ledgerInOrder")
-		.checkLedgerProcessesConsensusCommitted("consensusToLedger");
->>>>>>> 983be664
 
 	@Test
 	public void given_a_sometimes_byzantine_sync_layer__sanity_tests_should_pass() {
@@ -110,13 +86,8 @@
 			.mapToLong(l -> l)
 			.summaryStatistics();
 
-<<<<<<< HEAD
-		logger.info(statistics);
-		AssertionsForClassTypes.assertThat(statistics.getSum()).isGreaterThan(0L);
-=======
 		logger.info("{}", statistics);
 		assertThat(statistics.getSum()).isGreaterThan(0L);
->>>>>>> 983be664
 	}
 
 	@Test
