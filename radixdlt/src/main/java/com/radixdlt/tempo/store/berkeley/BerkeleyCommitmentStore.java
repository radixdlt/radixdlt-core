--- conflicted
+++ resolved
@@ -1,225 +1,222 @@
-package com.radixdlt.tempo.store.berkeley;
-
-import com.google.common.collect.ImmutableList;
-import com.google.inject.Inject;
-<<<<<<< HEAD
-=======
-import com.google.inject.Singleton;
->>>>>>> 47163374
-import com.radixdlt.common.EUID;
-import com.radixdlt.crypto.Hash;
-import com.radixdlt.tempo.TempoException;
-import com.radixdlt.tempo.store.CommitmentStore;
-import com.radixdlt.utils.Longs;
-import com.sleepycat.je.Cursor;
-import com.sleepycat.je.Database;
-import com.sleepycat.je.DatabaseConfig;
-import com.sleepycat.je.DatabaseEntry;
-import com.sleepycat.je.DatabaseNotFoundException;
-import com.sleepycat.je.Environment;
-import com.sleepycat.je.LockMode;
-import com.sleepycat.je.OperationStatus;
-import com.sleepycat.je.Transaction;
-import com.sleepycat.je.TransactionConfig;
-import org.bouncycastle.util.Arrays;
-import org.radix.database.DatabaseEnvironment;
-import org.radix.logging.Logger;
-import org.radix.logging.Logging;
-
-import java.util.LinkedList;
-import java.util.List;
-import java.util.Objects;
-
-@Singleton
-public class BerkeleyCommitmentStore implements CommitmentStore {
-	private static final String COMMITMENTS_DB_NAME = "tempo2.sync.iterative.commitments";
-	private static final Logger logger = Logging.getLogger("store.commitments");
-
-	private final DatabaseEnvironment dbEnv;
-	private Database commitments; // commitment hashes by NID + logical clock
-
-	@Inject
-	public BerkeleyCommitmentStore(DatabaseEnvironment dbEnv) {
-		this.dbEnv = Objects.requireNonNull(dbEnv, "dbEnv is required");
-	}
-
-	private void fail(String message) {
-		logger.error(message);
-		throw new TempoException(message);
-	}
-
-	private void fail(String message, Exception cause) {
-		logger.error(message, cause);
-		throw new TempoException(message, cause);
-	}
-
-	@Override
-	public void open() {
-		DatabaseConfig primaryConfig = new DatabaseConfig();
-		primaryConfig.setAllowCreate(true);
-		primaryConfig.setTransactional(true);
-
-		try {
-			Environment dbEnv = this.dbEnv.getEnvironment();
-			this.commitments = dbEnv.openDatabase(null, COMMITMENTS_DB_NAME, primaryConfig);
-		} catch (Exception e) {
-			throw new TempoException("Error while opening database", e);
-		}
-
-		if (System.getProperty("db.check_integrity", "1").equals("1")) {
-			// TODO implement intergrity check
-		}
-	}
-
-	@Override
-	public void reset() {
-		Transaction transaction = null;
-		try {
-			dbEnv.lock();
-
-			Environment env = this.dbEnv.getEnvironment();
-			transaction = env.beginTransaction(null, new TransactionConfig().setReadUncommitted(true));
-			env.truncateDatabase(transaction, COMMITMENTS_DB_NAME, false);
-			transaction.commit();
-		} catch (DatabaseNotFoundException e) {
-			if (transaction != null) {
-				transaction.abort();
-			}
-			logger.warn("Error while resetting database, database not found", e);
-		} catch (Exception e) {
-			if (transaction != null) {
-				transaction.abort();
-			}
-			throw new TempoException("Error while resetting databases", e);
-		} finally {
-			dbEnv.unlock();
-		}
-	}
-
-	@Override
-	public void close() {
-		if (this.commitments != null) {
-			this.commitments.close();
-		}
-	}
-
-	@Override
-	public void put(EUID nid, long logicalClock, Hash commitment) {
-		Transaction transaction = dbEnv.getEnvironment().beginTransaction(null, null);
-		try {
-			DatabaseEntry pKey = new DatabaseEntry(toPKey(nid, logicalClock));
-			DatabaseEntry value = new DatabaseEntry(commitment.toByteArray());
-			OperationStatus status = this.commitments.putNoOverwrite(transaction, pKey, value);
-			if (status != OperationStatus.SUCCESS) {
-				fail("Database returned status " + status + " for put operation");
-			}
-
-			transaction.commit();
-		} catch (Exception e) {
-			transaction.abort();
-			fail("Error while storing commitment at '" + logicalClock + "' for '" + nid + "'", e);
-		}
-	}
-
-	@Override
-	public void put(EUID nid, List<Hash> commitments, long startPosition) {
-		Transaction transaction = dbEnv.getEnvironment().beginTransaction(null, null);
-		try {
-			DatabaseEntry pKey = new DatabaseEntry();
-			DatabaseEntry value = new DatabaseEntry();
-			for (int i = 0; i < commitments.size(); i++) {
-				pKey.setData(toPKey(nid, startPosition + i));
-				value.setData(commitments.get(i).toByteArray());
-				OperationStatus status = this.commitments.putNoOverwrite(transaction, pKey, value);
-				if (status != OperationStatus.SUCCESS) {
-					fail("Database returned status " + status + " for put operation");
-				}
-			}
-
-			transaction.commit();
-		} catch (Exception e) {
-			transaction.abort();
-			fail("Error while storing batched commitments for '" + nid + "'", e);
-		}
-	}
-
-	@Override
-	public ImmutableList<Hash> getNext(EUID nid, long logicalClock, int limit) {
-		ImmutableList.Builder<Hash> commitments = ImmutableList.builder();
-		try (Cursor cursor = this.commitments.openCursor(null, null)) {
-			DatabaseEntry pKey = new DatabaseEntry(toPKey(nid, logicalClock + 1));
-			DatabaseEntry value = new DatabaseEntry();
-
-			OperationStatus status = cursor.getSearchKeyRange(pKey, value, LockMode.DEFAULT);
-			int size = 0;
-			while (status == OperationStatus.SUCCESS && size < limit) {
-				EUID valueNid = getNidFromPKey(pKey.getData());
-				// early out if the nid no longer matches (overran into other node's commitments)
-				if (!valueNid.equals(nid)) {
-					break;
-				}
-
-				Hash commitment = new Hash(value.getData());
-				commitments.add(commitment);
-				size++;
-				status = cursor.getNext(pKey, value, LockMode.DEFAULT);
-			}
-		} catch (Exception e) {
-			fail("Error while getting next commitments for '" + nid + "'", e);
-		}
-
-		return commitments.build();
-	}
-
-	@Override
-	public ImmutableList<Hash> getLast(EUID nid, int limit) {
-		LinkedList<Hash> commitments = new LinkedList<>();
-		try (Cursor cursor = this.commitments.openCursor(null, null)) {
-			DatabaseEntry pKey = new DatabaseEntry(nid.toByteArray());
-			DatabaseEntry value = new DatabaseEntry();
-
-			OperationStatus status = OperationStatus.NOTFOUND;
-			if (cursor.getSearchKeyRange(pKey, value, LockMode.DEFAULT) == OperationStatus.SUCCESS) {
-				if (cursor.getNextNoDup(pKey, value, LockMode.DEFAULT) == OperationStatus.SUCCESS) {
-					status = cursor.getPrev(pKey, value, LockMode.DEFAULT);
-				} else {
-					status = cursor.getLast(pKey, value, LockMode.DEFAULT);
-				}
-			}
-
-			while (status == OperationStatus.SUCCESS && commitments.size() < limit) {
-				EUID valueNid = getNidFromPKey(pKey.getData());
-				// early out if the nid no longer matches (overran into other node's commitments)
-				if (!valueNid.equals(nid)) {
-					break;
-				}
-
-				Hash commitment = new Hash(value.getData());
-				commitments.addFirst(commitment);
-
-				status = cursor.getNextDup(pKey, value, LockMode.DEFAULT);
-			}
-		} catch (Exception e) {
-			fail("Error while getting last commitments for '" + nid + "'", e);
-		}
-
-		return ImmutableList.copyOf(commitments);
-	}
-
-	@Override
-	public void delete(EUID nid) {
-		throw new UnsupportedOperationException("Not yet implemented");
-	}
-
-	private byte[] toPKey(EUID nid, long logicalClock) {
-		return Arrays.concatenate(nid.toByteArray(), Longs.toByteArray(logicalClock));
-	}
-
-	private long getPositionFromPKey(byte[] pKey) {
-		return Longs.fromByteArray(pKey, EUID.BYTES);
-	}
-
-	private EUID getNidFromPKey(byte[] pKey) {
-		return new EUID(pKey);
-	}
-}
+package com.radixdlt.tempo.store.berkeley;
+
+import com.google.common.collect.ImmutableList;
+import com.google.inject.Inject;
+import com.google.inject.Singleton;
+import com.radixdlt.common.EUID;
+import com.radixdlt.crypto.Hash;
+import com.radixdlt.tempo.TempoException;
+import com.radixdlt.tempo.store.CommitmentStore;
+import com.radixdlt.utils.Longs;
+import com.sleepycat.je.Cursor;
+import com.sleepycat.je.Database;
+import com.sleepycat.je.DatabaseConfig;
+import com.sleepycat.je.DatabaseEntry;
+import com.sleepycat.je.DatabaseNotFoundException;
+import com.sleepycat.je.Environment;
+import com.sleepycat.je.LockMode;
+import com.sleepycat.je.OperationStatus;
+import com.sleepycat.je.Transaction;
+import com.sleepycat.je.TransactionConfig;
+import org.bouncycastle.util.Arrays;
+import org.radix.database.DatabaseEnvironment;
+import org.radix.logging.Logger;
+import org.radix.logging.Logging;
+
+import java.util.LinkedList;
+import java.util.List;
+import java.util.Objects;
+
+@Singleton
+public class BerkeleyCommitmentStore implements CommitmentStore {
+	private static final String COMMITMENTS_DB_NAME = "tempo2.sync.iterative.commitments";
+	private static final Logger logger = Logging.getLogger("store.commitments");
+
+	private final DatabaseEnvironment dbEnv;
+	private Database commitments; // commitment hashes by NID + logical clock
+
+	@Inject
+	public BerkeleyCommitmentStore(DatabaseEnvironment dbEnv) {
+		this.dbEnv = Objects.requireNonNull(dbEnv, "dbEnv is required");
+	}
+
+	private void fail(String message) {
+		logger.error(message);
+		throw new TempoException(message);
+	}
+
+	private void fail(String message, Exception cause) {
+		logger.error(message, cause);
+		throw new TempoException(message, cause);
+	}
+
+	@Override
+	public void open() {
+		DatabaseConfig primaryConfig = new DatabaseConfig();
+		primaryConfig.setAllowCreate(true);
+		primaryConfig.setTransactional(true);
+
+		try {
+			Environment dbEnv = this.dbEnv.getEnvironment();
+			this.commitments = dbEnv.openDatabase(null, COMMITMENTS_DB_NAME, primaryConfig);
+		} catch (Exception e) {
+			throw new TempoException("Error while opening database", e);
+		}
+
+		if (System.getProperty("db.check_integrity", "1").equals("1")) {
+			// TODO implement intergrity check
+		}
+	}
+
+	@Override
+	public void reset() {
+		Transaction transaction = null;
+		try {
+			dbEnv.lock();
+
+			Environment env = this.dbEnv.getEnvironment();
+			transaction = env.beginTransaction(null, new TransactionConfig().setReadUncommitted(true));
+			env.truncateDatabase(transaction, COMMITMENTS_DB_NAME, false);
+			transaction.commit();
+		} catch (DatabaseNotFoundException e) {
+			if (transaction != null) {
+				transaction.abort();
+			}
+			logger.warn("Error while resetting database, database not found", e);
+		} catch (Exception e) {
+			if (transaction != null) {
+				transaction.abort();
+			}
+			throw new TempoException("Error while resetting databases", e);
+		} finally {
+			dbEnv.unlock();
+		}
+	}
+
+	@Override
+	public void close() {
+		if (this.commitments != null) {
+			this.commitments.close();
+		}
+	}
+
+	@Override
+	public void put(EUID nid, long logicalClock, Hash commitment) {
+		Transaction transaction = dbEnv.getEnvironment().beginTransaction(null, null);
+		try {
+			DatabaseEntry pKey = new DatabaseEntry(toPKey(nid, logicalClock));
+			DatabaseEntry value = new DatabaseEntry(commitment.toByteArray());
+			OperationStatus status = this.commitments.putNoOverwrite(transaction, pKey, value);
+			if (status != OperationStatus.SUCCESS) {
+				fail("Database returned status " + status + " for put operation");
+			}
+
+			transaction.commit();
+		} catch (Exception e) {
+			transaction.abort();
+			fail("Error while storing commitment at '" + logicalClock + "' for '" + nid + "'", e);
+		}
+	}
+
+	@Override
+	public void put(EUID nid, List<Hash> commitments, long startPosition) {
+		Transaction transaction = dbEnv.getEnvironment().beginTransaction(null, null);
+		try {
+			DatabaseEntry pKey = new DatabaseEntry();
+			DatabaseEntry value = new DatabaseEntry();
+			for (int i = 0; i < commitments.size(); i++) {
+				pKey.setData(toPKey(nid, startPosition + i));
+				value.setData(commitments.get(i).toByteArray());
+				OperationStatus status = this.commitments.putNoOverwrite(transaction, pKey, value);
+				if (status != OperationStatus.SUCCESS) {
+					fail("Database returned status " + status + " for put operation");
+				}
+			}
+
+			transaction.commit();
+		} catch (Exception e) {
+			transaction.abort();
+			fail("Error while storing batched commitments for '" + nid + "'", e);
+		}
+	}
+
+	@Override
+	public ImmutableList<Hash> getNext(EUID nid, long logicalClock, int limit) {
+		ImmutableList.Builder<Hash> commitments = ImmutableList.builder();
+		try (Cursor cursor = this.commitments.openCursor(null, null)) {
+			DatabaseEntry pKey = new DatabaseEntry(toPKey(nid, logicalClock + 1));
+			DatabaseEntry value = new DatabaseEntry();
+
+			OperationStatus status = cursor.getSearchKeyRange(pKey, value, LockMode.DEFAULT);
+			int size = 0;
+			while (status == OperationStatus.SUCCESS && size < limit) {
+				EUID valueNid = getNidFromPKey(pKey.getData());
+				// early out if the nid no longer matches (overran into other node's commitments)
+				if (!valueNid.equals(nid)) {
+					break;
+				}
+
+				Hash commitment = new Hash(value.getData());
+				commitments.add(commitment);
+				size++;
+				status = cursor.getNext(pKey, value, LockMode.DEFAULT);
+			}
+		} catch (Exception e) {
+			fail("Error while getting next commitments for '" + nid + "'", e);
+		}
+
+		return commitments.build();
+	}
+
+	@Override
+	public ImmutableList<Hash> getLast(EUID nid, int limit) {
+		LinkedList<Hash> commitments = new LinkedList<>();
+		try (Cursor cursor = this.commitments.openCursor(null, null)) {
+			DatabaseEntry pKey = new DatabaseEntry(nid.toByteArray());
+			DatabaseEntry value = new DatabaseEntry();
+
+			OperationStatus status = OperationStatus.NOTFOUND;
+			if (cursor.getSearchKeyRange(pKey, value, LockMode.DEFAULT) == OperationStatus.SUCCESS) {
+				if (cursor.getNextNoDup(pKey, value, LockMode.DEFAULT) == OperationStatus.SUCCESS) {
+					status = cursor.getPrev(pKey, value, LockMode.DEFAULT);
+				} else {
+					status = cursor.getLast(pKey, value, LockMode.DEFAULT);
+				}
+			}
+
+			while (status == OperationStatus.SUCCESS && commitments.size() < limit) {
+				EUID valueNid = getNidFromPKey(pKey.getData());
+				// early out if the nid no longer matches (overran into other node's commitments)
+				if (!valueNid.equals(nid)) {
+					break;
+				}
+
+				Hash commitment = new Hash(value.getData());
+				commitments.addFirst(commitment);
+
+				status = cursor.getNextDup(pKey, value, LockMode.DEFAULT);
+			}
+		} catch (Exception e) {
+			fail("Error while getting last commitments for '" + nid + "'", e);
+		}
+
+		return ImmutableList.copyOf(commitments);
+	}
+
+	@Override
+	public void delete(EUID nid) {
+		throw new UnsupportedOperationException("Not yet implemented");
+	}
+
+	private byte[] toPKey(EUID nid, long logicalClock) {
+		return Arrays.concatenate(nid.toByteArray(), Longs.toByteArray(logicalClock));
+	}
+
+	private long getPositionFromPKey(byte[] pKey) {
+		return Longs.fromByteArray(pKey, EUID.BYTES);
+	}
+
+	private EUID getNidFromPKey(byte[] pKey) {
+		return new EUID(pKey);
+	}
+}