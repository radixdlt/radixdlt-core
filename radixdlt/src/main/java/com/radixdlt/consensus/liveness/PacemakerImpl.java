/*
 *  (C) Copyright 2020 Radix DLT Ltd
 *
 *  Radix DLT Ltd licenses this file to you under the Apache License,
 *  Version 2.0 (the "License"); you may not use this file except in
 *  compliance with the License.  You may obtain a copy of the
 *  License at
 *
 *   http://www.apache.org/licenses/LICENSE-2.0
 *
 *  Unless required by applicable law or agreed to in writing,
 *  software distributed under the License is distributed on an
 *  "AS IS" BASIS, WITHOUT WARRANTIES OR CONDITIONS OF ANY KIND,
 *  either express or implied.  See the License for the specific
 *  language governing permissions and limitations under the License.
 */

package com.radixdlt.consensus.liveness;

import com.radixdlt.consensus.NewView;
import com.radixdlt.consensus.View;
import com.radixdlt.consensus.validators.ValidationResult;
import com.radixdlt.consensus.validators.ValidatorSet;
import com.radixdlt.crypto.ECDSASignature;
import com.radixdlt.crypto.ECDSASignatures;
import com.radixdlt.crypto.Hash;
import com.radixdlt.utils.Longs;
import io.reactivex.rxjava3.core.Observable;
import io.reactivex.rxjava3.subjects.PublishSubject;

import io.reactivex.rxjava3.subjects.Subject;
import java.util.HashMap;
import java.util.Map;
import java.util.Objects;
import java.util.Optional;
import java.util.concurrent.ScheduledExecutorService;
import java.util.concurrent.TimeUnit;
import org.radix.logging.Logger;
import org.radix.logging.Logging;

/**
 * Overly simplistic pacemaker
 */
public final class PacemakerImpl implements Pacemaker, PacemakerRx {
	private static final Logger log = Logging.getLogger("PM");

	static final int TIMEOUT_MILLISECONDS = 5000;
	private final Subject<View> timeouts;
	private final Observable<View> timeoutsObservable;
	private final ScheduledExecutorService executorService;

	private final Map<View, ECDSASignatures> pendingNewViews = new HashMap<>();
	private View currentView = View.of(0L);

	public PacemakerImpl(ScheduledExecutorService executorService) {
		this.executorService = Objects.requireNonNull(executorService);
		this.timeouts = PublishSubject.<View>create().toSerialized();
		this.timeoutsObservable = this.timeouts
			.publish()
			.refCount()
			.doOnSubscribe(d -> scheduleTimeout(this.currentView));
	}

	private void scheduleTimeout(final View timeoutView) {
		log.info("Starting View: " + timeoutView);
		executorService.schedule(() -> timeouts.onNext(timeoutView), TIMEOUT_MILLISECONDS, TimeUnit.MILLISECONDS);
	}

	@Override
	public View getCurrentView() {
		return currentView;
	}

	@Override
	public Optional<View> processLocalTimeout(View view) {
		if (!view.equals(this.currentView)) {
			return Optional.empty();
		}

		this.currentView = currentView.next();

		scheduleTimeout(this.currentView);
		return Optional.of(this.currentView);
	}

	@Override
	public Optional<View> processNewView(NewView newView, ValidatorSet validatorSet) {
		Hash newViewId = Hash.of(Longs.toByteArray(newView.getView().number()));
		ECDSASignature signature = newView.getSignature().orElseThrow(() -> new IllegalArgumentException("new-view is missing signature"));
		ECDSASignatures signatures = pendingNewViews.getOrDefault(newView.getView(), new ECDSASignatures());
		signatures = (ECDSASignatures) signatures.concatenate(newView.getAuthor(), signature);

		// check if we have gotten enough new-views to proceed
		ValidationResult validationResult = validatorSet.validate(newViewId, signatures);
		if (!validationResult.valid()) {
			// if we haven't got enough new-views yet, do nothing
			pendingNewViews.put(newView.getView(), signatures);
			return Optional.empty();
		} else {
<<<<<<< HEAD
			// if we got enough new-views, remove pending and return formed QC
=======
			// if we got enough new-views and, receive the current leader's new-view, proceed to next view
>>>>>>> 166f97e3
			if (newView.getView().compareTo(this.currentView) > 0
				&& newView.getQC().getView().equals(this.currentView)) {
				this.currentView = newView.getView();
				scheduleTimeout(this.currentView);
			}

			if (newView.getView().equals(this.currentView)) {
				pendingNewViews.remove(newView.getView());
				return Optional.of(this.currentView);
			} else {
				log.info("Ignoring New View Quorum: " + newView.getView() + " Current is: " + this.currentView);
				return Optional.empty();
			}
		}
	}

	@Override
	public Optional<View> processQC(View view) {
		// check if a new view can be started
		View newView = view.next();
		if (newView.compareTo(currentView) > 0) {
			// start new view
			this.currentView = newView;

			scheduleTimeout(this.currentView);

			return Optional.of(this.currentView);
		} else {
			return Optional.empty();
		}
	}

	@Override
	public Observable<View> localTimeouts() {
		return this.timeoutsObservable;
	}
}<|MERGE_RESOLUTION|>--- conflicted
+++ resolved
@@ -97,11 +97,7 @@
 			pendingNewViews.put(newView.getView(), signatures);
 			return Optional.empty();
 		} else {
-<<<<<<< HEAD
-			// if we got enough new-views, remove pending and return formed QC
-=======
 			// if we got enough new-views and, receive the current leader's new-view, proceed to next view
->>>>>>> 166f97e3
 			if (newView.getView().compareTo(this.currentView) > 0
 				&& newView.getQC().getView().equals(this.currentView)) {
 				this.currentView = newView.getView();
