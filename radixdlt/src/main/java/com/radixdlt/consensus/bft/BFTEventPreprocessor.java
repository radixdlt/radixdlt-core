/*
 * (C) Copyright 2020 Radix DLT Ltd
 *
 * Radix DLT Ltd licenses this file to you under the Apache License,
 * Version 2.0 (the "License"); you may not use this file except in
 * compliance with the License.  You may obtain a copy of the
 * License at
 *
 * http://www.apache.org/licenses/LICENSE-2.0
 *
 * Unless required by applicable law or agreed to in writing,
 * software distributed under the License is distributed on an
 * "AS IS" BASIS, WITHOUT WARRANTIES OR CONDITIONS OF ANY KIND,
 * either express or implied.  See the License for the specific
 * language governing permissions and limitations under the License.
 */

package com.radixdlt.consensus.bft;

import com.google.common.hash.HashCode;
import com.radixdlt.consensus.BFTEventProcessor;
import com.radixdlt.consensus.Proposal;
import com.radixdlt.consensus.ConsensusEvent;
import com.radixdlt.consensus.HighQC;
import com.radixdlt.consensus.ViewTimeout;
import com.radixdlt.consensus.Vote;
import com.radixdlt.consensus.bft.BFTSyncer.SyncResult;
import com.radixdlt.consensus.bft.SyncQueues.SyncQueue;

import com.radixdlt.consensus.liveness.ScheduledLocalTimeout;
import java.util.HashMap;
import java.util.LinkedList;
import java.util.List;
import java.util.Map;
import java.util.Objects;
import java.util.function.Consumer;

import org.apache.logging.log4j.LogManager;
import org.apache.logging.log4j.Logger;

/**
 * Preprocesses consensus events and ensures that the vertexStore is synced to
 * the correct state before they get forwarded to the actual state reducer.
 *
 * This class should not be updating any part of the BFT Safety state besides
 * the VertexStore.
 *
 * A lot of the queue logic could be done more "cleanly" and functionally using
 * lambdas and Functions but the performance impact is too great.
 *
 * This class is NOT thread-safe.
 */
public final class BFTEventPreprocessor implements BFTEventProcessor {
	private static final Logger log = LogManager.getLogger();

	private final BFTNode self;
	private final BFTEventProcessor forwardTo;
	private final BFTSyncer bftSyncer;
	private final SyncQueues syncQueues;

	private final Map<View, List<ConsensusEvent>> viewQueues = new HashMap<>();
	private ViewUpdate latestViewUpdate;

	public BFTEventPreprocessor(
		BFTNode self,
		BFTEventProcessor forwardTo,
		BFTSyncer bftSyncer,
		SyncQueues syncQueues,
		ViewUpdate initialViewUpdate
	) {
		this.self = Objects.requireNonNull(self);
		this.bftSyncer = Objects.requireNonNull(bftSyncer);
		this.syncQueues = syncQueues;
		this.forwardTo = forwardTo;
		this.latestViewUpdate = Objects.requireNonNull(initialViewUpdate);
	}

	// TODO: Cleanup
	// TODO: remove queues and treat each message independently
	private boolean clearAndExecute(SyncQueue queue, View view) {
		final ConsensusEvent event = queue.clearViewAndGetNext(view);
		return processQueuedConsensusEvent(event);
	}

	private boolean peekAndExecute(SyncQueue queue, HashCode vertexId) {
		final ConsensusEvent event = queue.peek(vertexId);
		return processQueuedConsensusEvent(event);
	}

	@Override
	public void processViewUpdate(ViewUpdate viewUpdate) {
		final View previousView = this.latestViewUpdate.getCurrentView();
		log.trace("Processing viewUpdate {} cur {}", viewUpdate, previousView);

		// FIXME: Check is required for now since Deterministic tests can randomize local messages
		if (viewUpdate.getCurrentView().gt(previousView)) {
			this.latestViewUpdate = viewUpdate;
			forwardTo.processViewUpdate(viewUpdate);
			viewQueues.getOrDefault(viewUpdate.getCurrentView(), new LinkedList<>())
					.forEach(this::processViewCachedEvent);
			viewQueues.keySet().removeIf(v -> v.lte(viewUpdate.getCurrentView()));

			if (!this.syncQueues.isEmpty()) {
<<<<<<< HEAD
				log.debug("ViewUpdate: Clearing Queues: {}", syncQueues.getQueues());
=======
				log.debug("ViewUpdate: Clearing Queues: {}", syncQueues);
>>>>>>> 717070f1
			}
			for (SyncQueue queue : syncQueues.getQueues()) {
				if (clearAndExecute(queue, viewUpdate.getCurrentView().previous())) {
					queue.pop();
					while (peekAndExecute(queue, null)) {
						queue.pop();
					}
				}
			}
		}
	}

	private void processViewCachedEvent(ConsensusEvent event) {
		if (event instanceof Proposal) {
			log.trace("Processing cached proposal {}", event);
			processProposal((Proposal) event);
		} else if (event instanceof Vote) {
			log.trace("Processing cached vote {}", event);
			processVote((Vote) event);
		} else if (event instanceof ViewTimeout) {
			log.trace("Processing cached view timeout {}", event);
			processViewTimeout((ViewTimeout) event);
		} else {
			log.error("Ignoring cached ConsensusEvent {}", event);
		}
	}

	@Override
	public void processBFTUpdate(BFTInsertUpdate update) {
		HashCode vertexId = update.getInserted().getId();
		log.trace("LOCAL_SYNC: {}", vertexId);
		for (SyncQueue queue : syncQueues.getQueues()) {
			if (peekAndExecute(queue, vertexId)) {
				queue.pop();
				while (peekAndExecute(queue, null)) {
					queue.pop();
				}
			}
		}

		forwardTo.processBFTUpdate(update);
	}

	@Override
	public void processBFTRebuildUpdate(BFTRebuildUpdate rebuildUpdate) {
		rebuildUpdate.getVertexStoreState().getVertices().forEach(v -> {
			HashCode vertexId = v.getId();
			for (SyncQueue queue : syncQueues.getQueues()) {
				if (peekAndExecute(queue, vertexId)) {
					queue.pop();
					while (peekAndExecute(queue, null)) {
						queue.pop();
					}
				}
			}
		});
	}

	@Override
	public void processVote(Vote vote) {
		log.trace("Vote: PreProcessing {}", vote);
		if (syncQueues.isEmptyElseAdd(vote) && !processVoteInternal(vote)) {
			log.debug("Vote: Queuing {}, waiting for Sync", vote);
			syncQueues.add(vote);
		}
	}

	@Override
	public void processViewTimeout(ViewTimeout viewTimeout) {
		log.trace("ViewTimeout: PreProcessing {}", viewTimeout);
		if (syncQueues.isEmptyElseAdd(viewTimeout) && !processViewTimeoutInternal(viewTimeout)) {
			log.debug("ViewTimeout: Queuing {}, waiting for Sync", viewTimeout);
			syncQueues.add(viewTimeout);
		}
	}

	@Override
	public void processProposal(Proposal proposal) {
		log.trace("Proposal: PreProcessing {}", proposal);
		if (syncQueues.isEmptyElseAdd(proposal) && !processProposalInternal(proposal)) {
			log.debug("Proposal: Queuing {}, waiting for Sync", proposal);
			syncQueues.add(proposal);
		}
	}

	@Override
	public void processLocalTimeout(ScheduledLocalTimeout scheduledLocalTimeout) {
		forwardTo.processLocalTimeout(scheduledLocalTimeout);
	}

	@Override
	public void start() {
		forwardTo.start();
	}

	private boolean processQueuedConsensusEvent(ConsensusEvent event) {
		if (event == null) {
			return false;
		}

		// Explicitly using switch case method here rather than functional method
		// to process these events due to much better performance
		if (event instanceof Proposal) {
			final Proposal proposal = (Proposal) event;
			return processProposalInternal(proposal);
		}

		if (event instanceof Vote) {
			final Vote vote = (Vote) event;
			return processVoteInternal(vote);
		}

		if (event instanceof ViewTimeout) {
			final ViewTimeout viewTimeout = (ViewTimeout) event;
			return processViewTimeoutInternal(viewTimeout);
		}

		throw new IllegalStateException("Unexpected consensus event: " + event);
	}

	private boolean processViewTimeoutInternal(ViewTimeout viewTimeout) {
		log.trace("ViewTimeout: PreProcessing {}", viewTimeout);

		// Only sync and execute if it's a view on or after our current
		if (!onCurrentView("ViewTimeout", viewTimeout.getView(), viewTimeout)) {
			return true;
		}

		return syncUp(
			viewTimeout.highQC(),
			viewTimeout.getAuthor(),
			() -> processOnCurrentViewOrCache(viewTimeout, forwardTo::processViewTimeout)
		);
	}

	private boolean processVoteInternal(Vote vote) {
		log.trace("Vote: PreProcessing {}", vote);

		// Only do something if it's a view on or after our current, and we are the leader for the next view
		if (!onCurrentView("Vote", vote.getView(), vote)) {
			return true;
		}
		return syncUp(
			vote.highQC(),
			vote.getAuthor(),
			() -> processOnCurrentViewOrCache(vote, v -> {
				if (iAmNextLeader(v)) {
					forwardTo.processVote(v);
				}
			})
		);
	}

	private boolean processProposalInternal(Proposal proposal) {
		log.trace("Proposal: PreProcessing {}", proposal);

		// Only do something if it's a view on or after our current
		if (!onCurrentView("Proposal", proposal.getVertex().getView(), proposal)) {
			return true;
		}

		return syncUp(
			proposal.highQC(),
			proposal.getAuthor(),
			() -> processOnCurrentViewOrCache(proposal, forwardTo::processProposal)
		);
	}

	private <T extends ConsensusEvent> void processOnCurrentViewOrCache(T event, Consumer<T> processFn) {
		if (latestViewUpdate.getCurrentView().equals(event.getView())) {
			processFn.accept(event);
		} else if (latestViewUpdate.getCurrentView().lt(event.getView())) {
			log.trace("Caching {}, current view is {}", event, latestViewUpdate.getCurrentView());
			viewQueues.putIfAbsent(event.getView(), new LinkedList<>());
			viewQueues.get(event.getView()).add(event);
		} else {
			log.debug("Ignoring {} for past view", event);
		}
	}

	private boolean syncUp(HighQC highQC, BFTNode author, Runnable whenSynced) {
		SyncResult syncResult = this.bftSyncer.syncToQC(highQC, author);

		switch (syncResult) {
			case SYNCED:
				// if already end of epoch then don't need to process
				// TODO: need to do the same checks on pacemaker side
				// TODO: move this to an epoch preprocessor
				final boolean endOfEpoch = highQC.highestCommittedQC()
					.getCommittedAndLedgerStateProof()
					.orElseThrow(() -> new IllegalStateException("Invalid High QC")).getSecond().isEndOfEpoch();
				if (!endOfEpoch) {
					whenSynced.run();
				}

				return true;
			case INVALID:
				return true;
			case IN_PROGRESS:
				return false;
			default:
				throw new IllegalStateException("Unknown syncResult " + syncResult);
		}
	}

	private boolean onCurrentView(String what, View view, Object thing) {
		final View currentView = this.latestViewUpdate.getCurrentView();
		if (view.compareTo(currentView) < 0) {
			log.trace("{}: Ignoring view {}, current is {}: {}", what, view, currentView, thing);
			return false;
		}
		return true;
	}

	private boolean iAmNextLeader(Object thing) {
		// TODO: currently we don't check view of vote relative to our pacemakerState. This opens
		// TODO: up to dos attacks on calculation of next proposer if ProposerElection is
		// TODO: an expensive operation. Need to figure out a way of mitigating this problem
		// TODO: perhaps through filter views too out of bounds
		BFTNode nextLeader = this.latestViewUpdate.getNextLeader();
		boolean iAmTheNextLeader = Objects.equals(nextLeader, this.self);
		if (!iAmTheNextLeader) {
			log.warn("Confused message for view {} (should be sent to {}, I am {}): {}",
				this.latestViewUpdate.getCurrentView(),
				nextLeader,
				this.self,
				thing
			);
			return false;
		}
		return true;
	}
}<|MERGE_RESOLUTION|>--- conflicted
+++ resolved
@@ -101,11 +101,7 @@
 			viewQueues.keySet().removeIf(v -> v.lte(viewUpdate.getCurrentView()));
 
 			if (!this.syncQueues.isEmpty()) {
-<<<<<<< HEAD
-				log.debug("ViewUpdate: Clearing Queues: {}", syncQueues.getQueues());
-=======
 				log.debug("ViewUpdate: Clearing Queues: {}", syncQueues);
->>>>>>> 717070f1
 			}
 			for (SyncQueue queue : syncQueues.getQueues()) {
 				if (clearAndExecute(queue, viewUpdate.getCurrentView().previous())) {
