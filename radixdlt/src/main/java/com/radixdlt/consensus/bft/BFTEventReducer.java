--- conflicted
+++ resolved
@@ -19,34 +19,10 @@
 
 import com.radixdlt.consensus.BFTEventProcessor;
 import com.radixdlt.consensus.Proposal;
-<<<<<<< HEAD
-import com.radixdlt.consensus.SyncInfo;
 import com.radixdlt.consensus.ViewTimeout;
-=======
-import com.radixdlt.consensus.QuorumCertificate;
 import com.radixdlt.consensus.HighQC;
-import com.radixdlt.consensus.UnverifiedVertex;
-import com.radixdlt.consensus.BFTHeader;
->>>>>>> 7c43cf86
 import com.radixdlt.consensus.Vote;
 import com.radixdlt.consensus.liveness.Pacemaker;
-<<<<<<< HEAD
-=======
-import com.radixdlt.consensus.liveness.ProposerElection;
-import com.radixdlt.consensus.safety.SafetyRules;
-import com.radixdlt.consensus.safety.SafetyViolationException;
-import com.radixdlt.counters.SystemCounters;
-import com.radixdlt.counters.SystemCounters.CounterType;
-import com.radixdlt.crypto.Hash;
-import com.radixdlt.network.TimeSupplier;
-import com.radixdlt.utils.RTTStatistics;
-
-import java.util.EnumMap;
-import java.util.List;
-import java.util.Optional;
-import java.util.Set;
-import java.util.stream.Collectors;
->>>>>>> 7c43cf86
 import org.apache.logging.log4j.LogManager;
 import org.apache.logging.log4j.Logger;
 import java.util.Objects;
@@ -83,97 +59,23 @@
 	public void processVote(Vote vote) {
 		log.trace("Vote: Processing {}", vote);
 		// accumulate votes into QCs in store
-<<<<<<< HEAD
 		this.pacemaker.processVote(vote).ifPresent(qc -> {
-			SyncInfo syncInfo = SyncInfo.from(qc, this.vertexStore.syncInfo().highestCommittedQC());
+			HighQC syncInfo = HighQC.from(qc, this.vertexStore.syncInfo().highestCommittedQC());
 			// If we are not yet synced, we rely on the syncer to process the QC once received
 			this.bftSyncer.syncToQC(syncInfo, vote.getAuthor());
-=======
-		this.pendingVotes.insertVote(vote, this.validatorSet).ifPresent(qc -> {
-			log.trace("VOTE: Formed QC: {}", qc);
-			HighQC syncInfo = HighQC.from(qc, vertexStore.syncInfo().highestCommittedQC());
-			bftSyncer.syncToQC(syncInfo, vote.getAuthor());
->>>>>>> 7c43cf86
 		});
 	}
 
 	@Override
-<<<<<<< HEAD
 	public void processViewTimeout(ViewTimeout viewTimeout) {
 		log.trace("ViewTimeout: Processing {}", viewTimeout);
 		this.pacemaker.processViewTimeout(viewTimeout);
-=======
-	public void processNewView(NewView newView) {
-		log.trace("NEW_VIEW: Processing {}", () -> newView);
-		this.pacemaker.processNewView(newView, validatorSet).ifPresent(view -> {
-			// Hotstuff's Event-Driven OnBeat
-			final HighQC syncInfo = vertexStore.syncInfo();
-			final QuorumCertificate highestQC = syncInfo.highestQC();
-			final QuorumCertificate highestCommitted = syncInfo.highestCommittedQC();
-
-			final Command nextCommand;
-
-			// Propose null atom in the case that we are at the end of the epoch
-			// TODO: Remove isEndOfEpoch knowledge from consensus
-			if (highestQC.getProposed().getLedgerHeader().isEndOfEpoch()) {
-				nextCommand = null;
-			} else {
-				final List<PreparedVertex> preparedVertices = vertexStore.getPathFromRoot(highestQC.getProposed().getVertexId());
-				final Set<Hash> prepared = preparedVertices.stream()
-					.flatMap(PreparedVertex::getCommands)
-					.filter(Objects::nonNull)
-					.map(Command::getHash)
-					.collect(Collectors.toSet());
-
-				nextCommand = nextCommandGenerator.generateNextCommand(view, prepared);
-			}
-
-			final UnverifiedVertex proposedVertex = UnverifiedVertex.createVertex(highestQC, view, nextCommand);
-			final Proposal proposal = safetyRules.signProposal(proposedVertex, highestCommitted, System.nanoTime());
-			log.trace("Broadcasting PROPOSAL: {}", () -> proposal);
-			Set<BFTNode> nodes = validatorSet.getValidators().stream().map(BFTValidator::getNode).collect(Collectors.toSet());
-			this.counters.increment(CounterType.BFT_PROPOSALS_MADE);
-			this.sender.broadcastProposal(proposal, nodes);
-		});
->>>>>>> 7c43cf86
 	}
 
 	@Override
 	public void processProposal(Proposal proposal) {
-<<<<<<< HEAD
 		log.trace("Proposal: Processing {}",  proposal);
 		this.pacemaker.processProposal(proposal);
-=======
-		log.trace("PROPOSAL: Processing {}", () -> proposal);
-		final VerifiedVertex proposedVertex = new VerifiedVertex(proposal.getVertex(), hasher.hash(proposal.getVertex()));
-		final View proposedVertexView = proposedVertex.getView();
-		final View updatedView = this.pacemaker.getCurrentView();
-		if (proposedVertexView.compareTo(updatedView) != 0) {
-			log.trace("PROPOSAL: Ignoring view {} Current is: {}", () -> proposedVertexView, () -> updatedView);
-			return;
-		}
-
-		final BFTNode currentLeader = this.proposerElection.getProposer(updatedView);
-		final Optional<BFTHeader> maybeHeader = vertexStore.insertVertex(proposedVertex);
-		// The header may not be present if the ledger is ahead of consensus
-		maybeHeader.ifPresent(header -> {
-			try {
-				final Vote vote = safetyRules.voteFor(proposedVertex, header, this.timeSupplier.currentTime(), proposal.getPayload());
-				log.trace("PROPOSAL: Sending VOTE to {}: {}", () -> currentLeader, () -> vote);
-				sender.sendVote(vote, currentLeader);
-			} catch (SafetyViolationException e) {
-				log.error(() -> new FormattedMessage("PROPOSAL: Rejected {}", proposedVertex), e);
-			}
-		});
-
-		// If not currently leader or next leader, Proceed to next view
-		if (!Objects.equals(currentLeader, this.self)) {
-			final BFTNode nextLeader = this.proposerElection.getProposer(updatedView.next());
-			if (!Objects.equals(nextLeader, this.self)) {
-				this.pacemaker.processNextView(updatedView);
-			}
-		}
->>>>>>> 7c43cf86
 	}
 
 	@Override
