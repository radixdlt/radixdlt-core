/*
 * (C) Copyright 2020 Radix DLT Ltd
 *
 * Radix DLT Ltd licenses this file to you under the Apache License,
 * Version 2.0 (the "License"); you may not use this file except in
 * compliance with the License.  You may obtain a copy of the
 * License at
 *
 * http://www.apache.org/licenses/LICENSE-2.0
 *
 * Unless required by applicable law or agreed to in writing,
 * software distributed under the License is distributed on an
 * "AS IS" BASIS, WITHOUT WARRANTIES OR CONDITIONS OF ANY KIND,
 * either express or implied.  See the License for the specific
 * language governing permissions and limitations under the License.
 */

package com.radixdlt.consensus.sync;

import com.google.common.collect.ImmutableList;
import com.google.common.hash.HashCode;
import com.radixdlt.consensus.BFTHeader;
import com.radixdlt.consensus.LedgerHeader;
import com.radixdlt.consensus.QuorumCertificate;
import com.radixdlt.consensus.HighQC;
import com.radixdlt.consensus.VerifiedLedgerHeaderAndProof;
import com.radixdlt.consensus.bft.BFTNode;
import com.radixdlt.consensus.bft.BFTSyncer;
import com.radixdlt.consensus.bft.BFTInsertUpdate;
import com.radixdlt.consensus.bft.FormedQC;
import com.radixdlt.consensus.bft.Self;
import com.radixdlt.consensus.bft.VerifiedVertex;
import com.radixdlt.consensus.bft.VerifiedVertexChain;
import com.radixdlt.consensus.bft.VerifiedVertexStoreState;
import com.radixdlt.consensus.bft.VertexStore;
import com.radixdlt.consensus.bft.View;
import com.radixdlt.consensus.liveness.PacemakerReducer;
import com.radixdlt.counters.SystemCounters;
import com.radixdlt.counters.SystemCounters.CounterType;
import com.radixdlt.environment.EventDispatcher;
import com.radixdlt.environment.EventProcessor;
import com.radixdlt.environment.ScheduledEventDispatcher;
import com.radixdlt.ledger.LedgerUpdate;
import com.radixdlt.ledger.LedgerUpdateProcessor;
import com.radixdlt.sync.LocalSyncRequest;
import com.radixdlt.utils.Pair;
import java.util.ArrayList;
import java.util.Collection;
import java.util.Comparator;
import java.util.HashMap;
import java.util.Iterator;
import java.util.LinkedList;
import java.util.List;
import java.util.Map;
import java.util.Objects;
import java.util.Random;
import java.util.TreeMap;
import java.util.stream.Collectors;
import java.util.stream.Stream;
import javax.annotation.Nullable;
import org.apache.logging.log4j.LogManager;
import org.apache.logging.log4j.Logger;

/**
 * Manages keeping the VertexStore and pacemaker in sync for consensus
 */
public final class BFTSync implements BFTSyncResponseProcessor, BFTSyncer, LedgerUpdateProcessor<LedgerUpdate> {
	private enum SyncStage {
		PREPARING,
		GET_COMMITTED_VERTICES,
		SYNC_TO_COMMIT,
		GET_QC_VERTICES
	}

	private static class SyncRequestState {
		private final ImmutableList<BFTNode> authors;
		private final List<HashCode> syncIds = new ArrayList<>();

		SyncRequestState(ImmutableList<BFTNode> authors) {
			this.authors = Objects.requireNonNull(authors);
		}
	}

	private static class SyncState {
		private final HashCode localSyncId;
		private final HighQC highQC;
		private final BFTHeader committedHeader;
		private final VerifiedLedgerHeaderAndProof committedProof;
		private final BFTNode author;
		private SyncStage syncStage;
		private final LinkedList<VerifiedVertex> fetched = new LinkedList<>();

		SyncState(HighQC highQC, BFTNode author) {
			this.localSyncId = highQC.highestQC().getProposed().getVertexId();
			Pair<BFTHeader, VerifiedLedgerHeaderAndProof> pair = highQC.highestCommittedQC().getCommittedAndLedgerStateProof()
				.orElseThrow(() -> new IllegalStateException("committedQC must have a commit"));
			this.committedHeader = pair.getFirst();
			this.committedProof = pair.getSecond();
			this.highQC = highQC;
			this.author = author;
			this.syncStage = SyncStage.PREPARING;
		}

		void setSyncStage(SyncStage syncStage) {
			this.syncStage = syncStage;
		}

		HighQC highQC() {
			return this.highQC;
		}

		@Override
		public String toString() {
			return String.format("%s{%s syncState=%s}", this.getClass().getSimpleName(), highQC, syncStage);
		}
	}


	/**
	 * An asynchronous supplier which retrieves data for a vertex with a given id
	 */
	public interface SyncVerticesRequestSender {
		/**
		 * Send an RPC request to retrieve vertices given an Id and number of
		 * vertices. i.e. The vertex with the given id and (count - 1) ancestors
		 * will be returned.
		 *
		 * @param node the node to retrieve the vertex info from
		 * @param request get vertices request
		 */
		void sendGetVerticesRequest(BFTNode node, LocalGetVerticesRequest request);
	}

	private static final Logger log = LogManager.getLogger();
	private final BFTNode self;
	private final VertexStore vertexStore;
	private final PacemakerReducer pacemakerReducer;
	private final Map<HashCode, SyncState> syncing = new HashMap<>();
	private final TreeMap<LedgerHeader, List<HashCode>> ledgerSyncing;
	private final Map<LocalGetVerticesRequest, SyncRequestState> bftSyncing = new HashMap<>();
	private final SyncVerticesRequestSender requestSender;
	private final EventDispatcher<LocalSyncRequest> localSyncRequestProcessor;
	private final ScheduledEventDispatcher<LocalGetVerticesRequest> timeoutDispatcher;
	private final Random random;
	private final int bftSyncPatienceMillis;
	private final SystemCounters systemCounters;
	private VerifiedLedgerHeaderAndProof currentLedgerHeader;

	public BFTSync(
		@Self BFTNode self,
		VertexStore vertexStore,
		PacemakerReducer pacemakerReducer,
		Comparator<LedgerHeader> ledgerHeaderComparator,
		SyncVerticesRequestSender requestSender,
		EventDispatcher<LocalSyncRequest> localSyncRequestProcessor,
		ScheduledEventDispatcher<LocalGetVerticesRequest> timeoutDispatcher,
		VerifiedLedgerHeaderAndProof currentLedgerHeader,
		Random random,
		int bftSyncPatienceMillis,
		SystemCounters systemCounters
	) {
		this.self = self;
		this.vertexStore = vertexStore;
		this.pacemakerReducer = pacemakerReducer;
		this.ledgerSyncing = new TreeMap<>(ledgerHeaderComparator);
		this.requestSender = requestSender;
		this.localSyncRequestProcessor = Objects.requireNonNull(localSyncRequestProcessor);
		this.timeoutDispatcher = Objects.requireNonNull(timeoutDispatcher);
		this.currentLedgerHeader = Objects.requireNonNull(currentLedgerHeader);
		this.random = random;
		this.bftSyncPatienceMillis = bftSyncPatienceMillis;
		this.systemCounters = Objects.requireNonNull(systemCounters);
	}

	public EventProcessor<FormedQC> formedQCEventProcessor() {
		return formedQC -> {
			HighQC highQC = HighQC.from(formedQC.qc(), this.vertexStore.highQC().highestCommittedQC());
			syncToQC(highQC, formedQC.lastAuthor());
		};
	}

	@Override
	public SyncResult syncToQC(HighQC highQC, @Nullable BFTNode author) {
		final QuorumCertificate qc = highQC.highestQC();
		final HashCode vertexId = qc.getProposed().getVertexId();

		if (qc.getProposed().getView().compareTo(vertexStore.getRoot().getView()) < 0) {
			return SyncResult.INVALID;
		}

		if (vertexStore.addQC(qc)) {
			// TODO: check if already sent highest
			// TODO: Move pacemaker outside of sync
			this.pacemakerReducer.processQC(vertexStore.highQC());
			return SyncResult.SYNCED;
		}

		// TODO: Move this check into pre-check
		// Bad genesis qc, ignore...
		if (qc.getView().isGenesis()) {
			log.warn("SYNC_TO_QC: Bad Genesis: {}", highQC);
			return SyncResult.INVALID;
		}

		log.trace("SYNC_TO_QC: Need sync: {}", highQC);

		if (syncing.containsKey(vertexId)) {
			return SyncResult.IN_PROGRESS;
		}

		if (author == null) {
			throw new IllegalStateException("Syncing required but author wasn't provided.");
		}

		startSync(highQC, author);

		return SyncResult.IN_PROGRESS;
	}

	private boolean requiresLedgerSync(SyncState syncState) {
		final BFTHeader committedHeader = syncState.committedHeader;
		if (!vertexStore.containsVertex(committedHeader.getVertexId())) {
			View rootView = vertexStore.getRoot().getView();
			return rootView.compareTo(committedHeader.getView()) < 0;
		}

		return false;
	}

	private void startSync(HighQC highQC, BFTNode author) {
		final SyncState syncState = new SyncState(highQC, author);
		syncing.put(syncState.localSyncId, syncState);
		if (requiresLedgerSync(syncState)) {
			this.doCommittedSync(syncState);
		} else {
			this.doQCSync(syncState);
		}
	}

	private void doQCSync(SyncState syncState) {
		syncState.setSyncStage(SyncStage.GET_QC_VERTICES);
		log.debug("SYNC_VERTICES: QC: Sending initial GetVerticesRequest for sync={}", syncState);
		ImmutableList<BFTNode> authors = Stream.concat(
			Stream.of(syncState.author),
			syncState.highQC().highestQC().getSigners().filter(n -> !n.equals(syncState.author))
		).collect(ImmutableList.toImmutableList());

		this.sendBFTSyncRequest(syncState.highQC().highestQC().getProposed().getVertexId(), 1, authors, syncState.localSyncId);
	}

	private void doCommittedSync(SyncState syncState) {
		final HashCode committedQCId = syncState.highQC().highestCommittedQC().getProposed().getVertexId();
		syncState.setSyncStage(SyncStage.GET_COMMITTED_VERTICES);
		log.debug("SYNC_VERTICES: Committed: Sending initial GetVerticesRequest for sync={}", syncState);
		// Retrieve the 3 vertices preceding the committedQC so we can create a valid committed root

		ImmutableList<BFTNode> authors = Stream.concat(
			Stream.of(syncState.author),
			syncState.highQC().highestCommittedQC().getSigners().filter(n -> !n.equals(syncState.author))
		).collect(ImmutableList.toImmutableList());

		this.sendBFTSyncRequest(committedQCId, 3, authors, syncState.localSyncId);
	}

	public void processGetVerticesLocalTimeout(LocalGetVerticesRequest request) {
		SyncRequestState syncRequestState = bftSyncing.remove(request);
		if (syncRequestState == null) {
			return;
		}

		var authors = syncRequestState.authors.stream()
			.filter(author -> !author.equals(self)).collect(ImmutableList.toImmutableList());

<<<<<<< HEAD
			systemCounters.increment(CounterType.BFT_SYNC_REQUEST_TIMEOUTS);

			// Retry full sync on timeout
			int nextIndex = random.nextInt(syncRequestState.authors.size());
			BFTNode nextNode = syncRequestState.authors.get(nextIndex);
			syncing.remove(syncId);
			syncToQC(syncState.highQC, nextNode);
=======
		if (authors.isEmpty()) {
			throw new IllegalStateException("Request contains no authors except ourselves");
>>>>>>> f19ab625
		}

		var syncIds = syncRequestState.syncIds.stream()
			.filter(syncing::containsKey).collect(Collectors.toList());

		//noinspection UnstableApiUsage
		for (var syncId : syncIds) {
			SyncState syncState = syncing.remove(syncId);
			syncToQC(syncState.highQC, randomFrom(authors));
		}
	}

	private <T> T randomFrom(List<T> elements) {
		int nextIndex = random.nextInt(elements.size());
		return elements.get(nextIndex);
	}

	private void sendBFTSyncRequest(HashCode vertexId, int count, ImmutableList<BFTNode> authors, HashCode syncId) {
		LocalGetVerticesRequest request = new LocalGetVerticesRequest(vertexId, count);
		SyncRequestState syncRequestState = bftSyncing.getOrDefault(request, new SyncRequestState(authors));
		if (syncRequestState.syncIds.isEmpty()) {
			this.timeoutDispatcher.dispatch(request, bftSyncPatienceMillis);
			this.requestSender.sendGetVerticesRequest(authors.get(0), request);
			this.bftSyncing.put(request, syncRequestState);
		}
		syncRequestState.syncIds.add(syncId);
	}

	private void rebuildAndSyncQC(SyncState syncState) {
		log.debug("SYNC_STATE: Rebuilding and syncing QC: sync={} curRoot={}", syncState, vertexStore.getRoot());

		// TODO: check if there are any vertices which haven't been local sync processed yet
		if (requiresLedgerSync(syncState)) {
			syncState.fetched.sort(Comparator.comparing(VerifiedVertex::getView));
			ImmutableList<VerifiedVertex> nonRootVertices = syncState.fetched.stream()
				.skip(1)
				.collect(ImmutableList.toImmutableList());
			VerifiedVertexStoreState vertexStoreState = VerifiedVertexStoreState.create(
				HighQC.from(syncState.highQC().highestCommittedQC()),
				syncState.fetched.get(0),
				nonRootVertices
			);
			if (vertexStore.tryRebuild(vertexStoreState)) {
				// TODO: Move pacemaker outside of sync
				pacemakerReducer.processQC(vertexStoreState.getHighQC());
			}
		} else {
			log.debug("SYNC_STATE: skipping rebuild");
		}

		// At this point we are guaranteed to be in sync with the committed state
		// Retry sync
		this.syncing.remove(syncState.localSyncId);
		this.syncToQC(syncState.highQC(), syncState.author);
	}

	private void processVerticesResponseForCommittedSync(SyncState syncState, GetVerticesResponse response) {
		log.debug("SYNC_STATE: Processing vertices {} View {} From {} CurrentLedgerHeader {}",
			syncState, response.getVertices().get(0).getView(), response.getSender(), this.currentLedgerHeader
		);

		syncState.fetched.addAll(response.getVertices());

		// TODO: verify actually extends rather than just state version comparison
		if (syncState.committedProof.getStateVersion() <= this.currentLedgerHeader.getStateVersion()) {
			rebuildAndSyncQC(syncState);
		} else {
			ImmutableList<BFTNode> signers = ImmutableList.of(syncState.author);
			syncState.setSyncStage(SyncStage.SYNC_TO_COMMIT);
			ledgerSyncing.compute(syncState.committedProof.getRaw(), (header, syncing) -> {
				if (syncing == null) {
					syncing = new ArrayList<>();
				}
				syncing.add(syncState.localSyncId);
				return syncing;
			});
			LocalSyncRequest localSyncRequest = new LocalSyncRequest(
				syncState.committedProof,
				signers
			);
			localSyncRequestProcessor.dispatch(localSyncRequest);
		}
	}

	private void processVerticesResponseForQCSync(SyncState syncState, GetVerticesResponse response) {
		VerifiedVertex vertex = response.getVertices().get(0);
		syncState.fetched.addFirst(vertex);
		HashCode parentId = vertex.getParentId();

		if (vertexStore.containsVertex(parentId)) {
			vertexStore.insertVertexChain(VerifiedVertexChain.create(syncState.fetched));
			// Finish it off
			this.syncing.remove(syncState.localSyncId);
			this.syncToQC(syncState.highQC, syncState.author);
		} else {
			log.debug("SYNC_VERTICES: Sending further GetVerticesRequest for {} fetched={} root={}",
				syncState.highQC(), syncState.fetched.size(), vertexStore.getRoot());

			ImmutableList<BFTNode> authors = Stream.concat(
				Stream.of(syncState.author),
				vertex.getQC().getSigners().filter(n -> !n.equals(syncState.author))
			).collect(ImmutableList.toImmutableList());

			this.sendBFTSyncRequest(parentId, 1, authors, syncState.localSyncId);
		}
	}

	@Override
	public void processGetVerticesErrorResponse(GetVerticesErrorResponse response) {
		// TODO: check response

		log.debug("SYNC_VERTICES: Received GetVerticesErrorResponse: {} highQC: {}", response, vertexStore.highQC());

		if (response.highQC().highestQC().getView().compareTo(vertexStore.highQC().highestQC().getView()) > 0) {
			// error response indicates that the node has moved on from last sync so try and sync to a new sync
			this.syncToQC(response.highQC(), response.getSender());
		}
	}

	@Override
	public void processGetVerticesResponse(GetVerticesResponse response) {
		// TODO: check response

		log.debug("SYNC_VERTICES: Received GetVerticesResponse {}", response);

		VerifiedVertex firstVertex = response.getVertices().get(0);
		LocalGetVerticesRequest requestInfo = new LocalGetVerticesRequest(firstVertex.getId(), response.getVertices().size());
		SyncRequestState syncRequestState = bftSyncing.remove(requestInfo);
		if (syncRequestState != null) {
			for (HashCode syncTo : syncRequestState.syncIds) {
				SyncState syncState = syncing.get(syncTo);
				if (syncState == null) {
					continue; // sync requirements already satisfied by another sync
				}
				switch (syncState.syncStage) {
					case GET_COMMITTED_VERTICES:
						processVerticesResponseForCommittedSync(syncState, response);
						break;
					case GET_QC_VERTICES:
						processVerticesResponseForQCSync(syncState, response);
						break;
					default:
						throw new IllegalStateException("Unknown sync stage: " + syncState.syncStage);
				}
			}
		}
	}

	public void processBFTUpdate(BFTInsertUpdate update) {
	}

	// TODO: Verify headers match
	@Override
	public void processLedgerUpdate(LedgerUpdate ledgerUpdate) {
		log.trace("SYNC_STATE: update {}", ledgerUpdate.getTail());

		this.currentLedgerHeader = ledgerUpdate.getTail();

		Collection<List<HashCode>> listeners = this.ledgerSyncing.headMap(
			ledgerUpdate.getTail().getRaw(), true
		).values();
		Iterator<List<HashCode>> listenersIterator = listeners.iterator();
		while (listenersIterator.hasNext()) {
			List<HashCode> syncs = listenersIterator.next();
			for (HashCode syncTo : syncs) {
				SyncState syncState = syncing.get(syncTo);
				if (syncState != null) {
					rebuildAndSyncQC(syncState);
				}
			}
			listenersIterator.remove();
		}
	}
}<|MERGE_RESOLUTION|>--- conflicted
+++ resolved
@@ -271,18 +271,8 @@
 		var authors = syncRequestState.authors.stream()
 			.filter(author -> !author.equals(self)).collect(ImmutableList.toImmutableList());
 
-<<<<<<< HEAD
-			systemCounters.increment(CounterType.BFT_SYNC_REQUEST_TIMEOUTS);
-
-			// Retry full sync on timeout
-			int nextIndex = random.nextInt(syncRequestState.authors.size());
-			BFTNode nextNode = syncRequestState.authors.get(nextIndex);
-			syncing.remove(syncId);
-			syncToQC(syncState.highQC, nextNode);
-=======
 		if (authors.isEmpty()) {
 			throw new IllegalStateException("Request contains no authors except ourselves");
->>>>>>> f19ab625
 		}
 
 		var syncIds = syncRequestState.syncIds.stream()
@@ -290,6 +280,7 @@
 
 		//noinspection UnstableApiUsage
 		for (var syncId : syncIds) {
+			systemCounters.increment(CounterType.BFT_SYNC_REQUEST_TIMEOUTS);
 			SyncState syncState = syncing.remove(syncId);
 			syncToQC(syncState.highQC, randomFrom(authors));
 		}
