--- conflicted
+++ resolved
@@ -87,11 +87,7 @@
 		}
 
 		HighQC highQC() {
-<<<<<<< HEAD
-			return this.syncInfo;
-=======
 			return this.highQC;
->>>>>>> 983be664
 		}
 
 		@Override
@@ -208,10 +204,6 @@
 
 	private void doCommittedSync(SyncState syncState) {
 		final HashCode committedQCId = syncState.highQC().highestCommittedQC().getProposed().getVertexId();
-<<<<<<< HEAD
-=======
-
->>>>>>> 983be664
 		syncState.setSyncStage(SyncStage.GET_COMMITTED_VERTICES);
 		log.debug("SYNC_VERTICES: Committed: Sending initial GetVerticesRequest for sync={}", syncState);
 		// Retrieve the 3 vertices preceding the committedQC so we can create a valid committed root
