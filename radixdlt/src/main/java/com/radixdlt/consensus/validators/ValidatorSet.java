--- conflicted
+++ resolved
@@ -72,19 +72,13 @@
 	 * @return An initial validation state with no signatures
 	 */
 	public ValidationState newValidationState(Hash anchor) {
-<<<<<<< HEAD
-		return ValidationState.forValidatorSet(anchor, validators.keySet());
-=======
 		return ValidationState.forValidatorSet(anchor, this);
->>>>>>> 705a0c39
 	}
 
 	public boolean containsKey(ECPublicKey key) {
 		return validators.containsKey(key);
 	}
 
-<<<<<<< HEAD
-=======
 	public UInt256 getPower(ECPublicKey key) {
 		return validators.get(key).getPower();
 	}
@@ -97,7 +91,6 @@
 		return validators.values();
 	}
 
->>>>>>> 705a0c39
 	@Override
 	public int hashCode() {
 		return Objects.hashCode(this.validators);
