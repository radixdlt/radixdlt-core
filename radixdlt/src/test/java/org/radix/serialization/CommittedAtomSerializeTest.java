/*
 * (C) Copyright 2020 Radix DLT Ltd
 *
 * Radix DLT Ltd licenses this file to you under the Apache License,
 * Version 2.0 (the "License"); you may not use this file except in
 * compliance with the License.  You may obtain a copy of the
 * License at
 *
 * http://www.apache.org/licenses/LICENSE-2.0
 *
 * Unless required by applicable law or agreed to in writing,
 * software distributed under the License is distributed on an
 * "AS IS" BASIS, WITHOUT WARRANTIES OR CONDITIONS OF ANY KIND,
 * either express or implied.  See the License for the specific
 * language governing permissions and limitations under the License.
 */

package org.radix.serialization;

import com.google.common.collect.ImmutableSet;
import com.radixdlt.atommodel.Atom;
import com.radixdlt.atommodel.message.MessageParticle;
import com.radixdlt.consensus.PreparedCommand;
import com.radixdlt.consensus.VertexMetadata;
import com.radixdlt.consensus.bft.BFTNode;
import com.radixdlt.consensus.bft.BFTValidator;
import com.radixdlt.consensus.bft.BFTValidatorSet;
import com.radixdlt.constraintmachine.Spin;
import com.radixdlt.crypto.ECKeyPair;
import com.radixdlt.crypto.Hash;
import com.radixdlt.identifiers.RadixAddress;
import com.radixdlt.middleware2.ClientAtom;
import com.radixdlt.middleware2.ClientAtom.LedgerAtomConversionException;
import com.radixdlt.statecomputer.CommittedAtom;
import com.radixdlt.utils.UInt256;

public class CommittedAtomSerializeTest extends SerializeObject<CommittedAtom> {
	public CommittedAtomSerializeTest() {
		super(CommittedAtom.class, CommittedAtomSerializeTest::get);
	}

	private static Atom createApiAtom() {
		RadixAddress address = RadixAddress.from("JH1P8f3znbyrDj8F4RWpix7hRkgxqHjdW2fNnKpR3v6ufXnknor");
		Atom atom = new Atom();
		// add a particle to ensure atom is valid and has at least one shard
		atom.addParticleGroupWith(new MessageParticle(address, address, "Hello".getBytes()), Spin.UP);
		return atom;
	}

	private static CommittedAtom get(Atom atom) {
		final ClientAtom clientAtom;
		try {
			clientAtom = ClientAtom.convertFromApiAtom(atom);
		} catch (LedgerAtomConversionException e) {
			throw new IllegalStateException();
		}

		return new CommittedAtom(clientAtom, VertexMetadata.ofGenesisAncestor(
<<<<<<< HEAD
			BFTValidatorSet.from(ImmutableSet.of(
				BFTValidator.from(BFTNode.create(ECKeyPair.generateNew().getPublicKey()), UInt256.ONE)
			)),
			123456789L
=======
			PreparedCommand.create(0, Hash.ZERO_HASH, false)
>>>>>>> 900252f9
		));
	}

	private static CommittedAtom get() {
		return get(createApiAtom());
	}

}<|MERGE_RESOLUTION|>--- conflicted
+++ resolved
@@ -56,14 +56,7 @@
 		}
 
 		return new CommittedAtom(clientAtom, VertexMetadata.ofGenesisAncestor(
-<<<<<<< HEAD
-			BFTValidatorSet.from(ImmutableSet.of(
-				BFTValidator.from(BFTNode.create(ECKeyPair.generateNew().getPublicKey()), UInt256.ONE)
-			)),
-			123456789L
-=======
-			PreparedCommand.create(0, Hash.ZERO_HASH, false)
->>>>>>> 900252f9
+			PreparedCommand.create(0, 0L, false)
 		));
 	}
 
