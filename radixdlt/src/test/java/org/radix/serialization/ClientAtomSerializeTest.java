/*
 * (C) Copyright 2020 Radix DLT Ltd
 *
 * Radix DLT Ltd licenses this file to you under the Apache License,
 * Version 2.0 (the "License"); you may not use this file except in
 * compliance with the License.  You may obtain a copy of the
 * License at
 *
 * http://www.apache.org/licenses/LICENSE-2.0
 *
 * Unless required by applicable law or agreed to in writing,
 * software distributed under the License is distributed on an
 * "AS IS" BASIS, WITHOUT WARRANTIES OR CONDITIONS OF ANY KIND,
 * either express or implied.  See the License for the specific
 * language governing permissions and limitations under the License.
 */

package org.radix.serialization;

import com.radixdlt.atommodel.Atom;
import com.radixdlt.atommodel.message.MessageParticle;
import com.radixdlt.consensus.Sha256Hasher;
import com.radixdlt.constraintmachine.Spin;
import com.radixdlt.crypto.Hasher;
import com.radixdlt.identifiers.RadixAddress;
import com.radixdlt.middleware2.ClientAtom;

public class ClientAtomSerializeTest extends SerializeObject<ClientAtom> {

	private static final Hasher hasher = Sha256Hasher.withDefaultSerialization();

	public ClientAtomSerializeTest() {
		super(ClientAtom.class, ClientAtomSerializeTest::get);
	}

	private static Atom createApiAtom() {
		RadixAddress address = RadixAddress.from("JH1P8f3znbyrDj8F4RWpix7hRkgxqHjdW2fNnKpR3v6ufXnknor");
		Atom atom = new Atom();
		// add a particle to ensure atom is valid and has at least one shard
		atom.addParticleGroupWith(new MessageParticle(address, address, "Hello".getBytes()), Spin.UP);
		return atom;
	}

	private static ClientAtom get(Atom atom) {
<<<<<<< HEAD
		final ClientAtom clientAtom;
		try {
			clientAtom = ClientAtom.convertFromApiAtom(atom, hasher);
		} catch (LedgerAtomConversionException e) {
			throw new IllegalStateException();
		}

		return clientAtom;
=======
		return ClientAtom.convertFromApiAtom(atom);
>>>>>>> 9e012cfe
	}

	private static ClientAtom get() {
		return get(createApiAtom());
	}

}<|MERGE_RESOLUTION|>--- conflicted
+++ resolved
@@ -42,18 +42,7 @@
 	}
 
 	private static ClientAtom get(Atom atom) {
-<<<<<<< HEAD
-		final ClientAtom clientAtom;
-		try {
-			clientAtom = ClientAtom.convertFromApiAtom(atom, hasher);
-		} catch (LedgerAtomConversionException e) {
-			throw new IllegalStateException();
-		}
-
-		return clientAtom;
-=======
-		return ClientAtom.convertFromApiAtom(atom);
->>>>>>> 9e012cfe
+		return ClientAtom.convertFromApiAtom(atom, hasher);
 	}
 
 	private static ClientAtom get() {
